job "home-assistant" {
  region = "[[ .region ]]"
  datacenters = ["[[ .datacenter ]]"]
  type        = "service"

  meta {
    service_owner = "@pmanuk"
<<<<<<< HEAD
    version = "13"
=======
    version = "9"
>>>>>>> f751f730
  }

  group "home-automation" {
    count = 1 
    task "hass" {
      driver = "docker"
      config {
        image = "homeassistant/home-assistant"
        force_pull = true
        network_mode = "host"
        volumes = [
          "[[ .dirs.shared ]]home-assistant:/config",
        ]
      }

      service {
        port = "http"
	      name = "hass"
        tags = [
          "traefik.enable=true",
          "traefik.http.middlewares.httpsRedirect.redirectscheme.scheme=https",
          "traefik.http.routers.${NOMAD_TASK_NAME}_insecure.middlewares=httpsRedirect",
          "traefik.http.routers.${NOMAD_TASK_NAME}_insecure.rule=Host(`${NOMAD_TASK_NAME}.[[ .domain ]]`)",
          "traefik.http.routers.${NOMAD_TASK_NAME}.tls.domains[0].sans=${NOMAD_TASK_NAME}.[[ .domain ]]",
          "traefik.http.routers.${NOMAD_TASK_NAME}.tls.certresolver=sample",
          "traefik.http.routers.${NOMAD_TASK_NAME}.middlewares=httpsRedirect"
        ]
        check {
          type     = "tcp"
          interval = "10s"
          timeout  = "2s"
        }
      }

      resources {
        cpu    = 100
        memory = 2048
        network {
          port "http" { static = "8123" }
        }
      }
    }
  }
}
<|MERGE_RESOLUTION|>--- conflicted
+++ resolved
@@ -5,11 +5,7 @@
 
   meta {
     service_owner = "@pmanuk"
-<<<<<<< HEAD
     version = "13"
-=======
-    version = "9"
->>>>>>> f751f730
   }
 
   group "home-automation" {
