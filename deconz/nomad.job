job "deconz" {
  region = "[[ .region ]]"
  datacenters = ["[[ .datacenter ]]"]
  type        = "service"

  meta {
    service_owner = "@pmanuk"
<<<<<<< HEAD
    version = "9"
=======
    version = "8"
>>>>>>> f751f730
  }

  group "homeautomation" {
    count = 1 
    task "deconz" {
      driver = "docker"
      config {
        image = "marthoc/deconz"
        force_pull = true
        network_mode = "host"
        privileged = true
        volumes = [
          "[[ .dirs.shared ]]deconz:/root/.local/share/dresden-elektronik/deCONZ",
          "/dev/ttyACM0:/dev/ttyACM0",
        ]
      }

      service {
        port = "web"
	      name = "deconz"
        tags = [
          "traefik.enable=true",
          "traefik.http.middlewares.httpsRedirect.redirectscheme.scheme=https",
          "traefik.http.middlewares.cors.headers.accesscontrolallowmethods=GET,OPTIONS,PUT",
          "traefik.http.middlewares.cors.headers.accesscontrolalloworigin=origin-list-or-null",
          "traefik.http.middlewares.cors.headers.accesscontrolmaxage=100",
          "traefik.http.middlewares.cors.headers.addvaryheader=true",
          "traefik.http.routers.${NOMAD_TASK_NAME}_insecure.middlewares=httpsRedirect,cors",
          "traefik.http.routers.${NOMAD_TASK_NAME}_insecure.rule=Host(`${NOMAD_TASK_NAME}[[ .tld ]]`)",
          "traefik.http.routers.${NOMAD_TASK_NAME}.tls.domains[0].sans=${NOMAD_TASK_NAME}[[ .tld ]]",
          "traefik.http.routers.${NOMAD_TASK_NAME}.tls.certresolver=sample",
          "traefik.http.middlewares.malpotAuth.basicauth.users=[[ .auth ]]",
          "traefik.http.routers.${NOMAD_TASK_NAME}.middlewares=httpsRedirect, malpotAuth"
        ]
        check {
          type     = "http"
          path     = "/"
          interval = "10s"
          timeout  = "2s"
        }
      }

      env {
        TZ = "Europe/Amsterdam"
        DECONZ_WEB_PORT = "${NOMAD_PORT_web}"
        DECONZ_WS_PORT = "${NOMAD_PORT_ws}"
        DECONZ_DEVICE = "/dev/ttyACM0"
        DECONZ_VNC_MODE = "0"
        DECONZ_VNC_PASSWORD = "changeme"
        DECONZ_VNC_PORT = "5901"
      }

      resources {
        cpu    = 100
        memory = 256
        network {
          port "web" { static = "8182" }
          port "ws" {}
        }
      }
    }
  }
}
<|MERGE_RESOLUTION|>--- conflicted
+++ resolved
@@ -5,11 +5,7 @@
 
   meta {
     service_owner = "@pmanuk"
-<<<<<<< HEAD
     version = "9"
-=======
-    version = "8"
->>>>>>> f751f730
   }
 
   group "homeautomation" {
